# Task 체크리스트 (Tasks Checklist)

출결 관리 자동 캡처 프로그램 개발 Task 목록입니다.

---

## ⚠️ 개발 시 필수 규칙

### Phase 시작 전
1. 이전 Phase의 주요 기능이 실제로 동작하는지 확인
2. `docs/rules.md` 다시 읽기 (코딩 규칙 상기)
3. Git 브랜치 생성 (`feature/xxx`)

### Task 완료 후
1. 실제로 동작하는지 테스트 (수동 실행)
2. rules.md 기준으로 코드 리뷰
   - 네이밍 규칙 (snake_case, PascalCase)
   - Docstring 작성
   - Type Hints 추가
   - 함수 길이 50줄 이하
   - 에러 처리 (try-except)
3. Git 커밋 (`feat:`, `fix:`, `docs:` 등)

---

## 📋 Phase 1: 핵심 기능 (Core Features)

### 1.1 프로젝트 초기 설정
- [x] 프로젝트 폴더 구조 생성 (`features/`, `gui/`, `utils/`)
- [x] `requirements.txt` 작성
- [x] Git 저장소 초기화 및 `.gitignore` 설정
- [x] 가상환경 생성 (Python 3.10.11)
- [x] 기본 라이브러리 설치 (InsightFace, mss, Pillow 등)

### 1.2 초기 설정 GUI
<<<<<<< HEAD
- [x] `gui/dialogs.py` 생성
- [x] `InitDialog` 클래스 구현
- [x] 모니터 선택 UI (드롭다운)
- [x] 저장 경로 선택 UI (폴더 선택 버튼)
- [x] 캡처 모드 선택 UI (정확/유연)
- [x] 출석 학생 수 입력 UI (텍스트 + ▲▼ 버튼)
- [x] 확인/취소 버튼
- [x] 입력값 검증 (학생 수 1~100명)
=======
- [ ] `gui/dialogs.py` 생성
- [ ] `InitDialog` 클래스 구현
- [ ] 모니터 선택 UI (드롭다운)
- [ ] 저장 경로 선택 UI (폴더 선택 버튼)
- [ ] 캡처 모드 선택 UI (정확/유연)
- [ ] 출석 학생 수 입력 UI (텍스트 + ▲▼ 버튼)
- [ ] 확인/취소 버튼
- [ ] 입력값 검증 (학생 수 1~100명)
>>>>>>> 1077a536
- [ ] 초기 설정 결과 반환 (dict)

### 1.3 메인 GUI
- [ ] `gui/main_window.py` 생성
- [ ] `MainWindow` 클래스 기본 구조
- [ ] `__init__()`: tkinter 윈도우 생성
- [ ] `setup_ui()`: UI 배치
- [ ] 상단 정보 영역 UI
- [ ] 날짜 표시 (실시간)
- [ ] 시간 표시 (1초 업데이트)
- [ ] 현재 상태 표시 (다음 교시까지 남은 시간)
- [ ] 캡처 모니터 표시 및 [변경] 버튼
- [ ] 인원 관리 영역 UI
- [ ] 캡처 모드 드롭다운
- [ ] 출석 학생 수 입력 (텍스트 + ▲▼)
- [ ] 기준 인원 표시 (자동 계산)
- [ ] 교시별 상태 영역 UI
- [ ] 1~8교시 + 퇴실 상태 표시
- [ ] [건너뛰기] [재시도] 버튼 (각 교시별)
- [ ] 상태 아이콘 (🕒 대기중, 🔍 감지중, ✅ 완료 등)
- [ ] 하단 버튼 영역 UI
- [ ] [📁 저장 경로 설정] 버튼
- [ ] [📂 저장 폴더 열기] 버튼

### 1.4 모니터 선택 기능
- [ ] `utils/monitor.py` 생성
- [ ] 모니터 목록 조회 함수 구현
- [ ] 모니터 정보 반환 함수 구현 (해상도, 위치)
- [ ] 듀얼 모니터 환경 테스트

### 1.5 화면 캡처 기능
- [ ] `features/capture.py` 생성
- [ ] `ScreenCapture` 클래스 구현
- [ ] `__init__()`: 모니터 ID 초기화
- [ ] `capture()`: 화면 캡처 메서드
- [ ] `get_monitor_info()`: 모니터 정보 조회
- [ ] mss 라이브러리로 캡처 구현
- [ ] 캡처 이미지 RGB 변환
- [ ] 캡처 기능 단위 테스트

### 1.6 얼굴 감지 기능
- [ ] `features/face_detection.py` 생성
- [ ] `FaceDetector` 클래스 구현
- [ ] `__init__()`: GPU ID 설정
- [ ] `initialize()`: InsightFace 모델 로드
- [ ] `detect()`: 얼굴 감지 및 개수 반환
- [ ] `cleanup()`: GPU 메모리 해제
- [ ] InsightFace buffalo_l 모델 다운로드 및 테스트
- [ ] GPU 감지 실패 시 CPU 전환 로직
- [ ] 얼굴 감지 정확도 테스트 (95% 이상)

### 1.7 파일 저장 기능
- [ ] `features/file_manager.py` 생성
- [ ] `FileManager` 클래스 구현
- [ ] `__init__()`: 기본 저장 경로 설정
- [ ] `save_image()`: 이미지 저장 (교시별)
- [ ] `ensure_folder_exists()`: 날짜 폴더 생성
- [ ] `get_file_path()`: 파일 경로 생성
- [ ] 파일명 규칙 구현 (YYMMDD_N교시.png)
- [ ] 덮어쓰기 vs 수정본 로직 구현
- [ ] 파일 저장 권한 에러 처리

### 1.8 스케줄링 기능
- [ ] `features/scheduler.py` 생성
- [ ] `CaptureScheduler` 클래스 구현
- [ ] `__init__()`: 스케줄 목록 초기화
- [ ] `add_schedule()`: 스케줄 추가
- [ ] `start()`: 스케줄러 시작
- [ ] `stop()`: 스케줄러 중지
- [ ] `skip_period()`: 건너뛰기
- [ ] `is_in_capture_window()`: 캡처 시간대 확인
- [ ] 8교시 + 퇴실 스케줄 등록 (09:30~09:45, ...)
- [ ] 10초 간격 재시도 로직
- [ ] 스케줄러 동작 테스트

### 1.9 알림창
- [ ] `MainWindow.show_alert()` 메서드 구현
- [ ] 성공 알림창 (캡처 완료)
- [ ] 실패 알림창 (얼굴 감지 실패)
- [ ] 에러 알림창 (파일 저장 실패 등)

### 1.10 메인 프로그램
- [ ] `main.py` 생성
- [ ] 초기 설정 다이얼로그 표시
- [ ] Features 인스턴스 생성 (Capture, Detector, FileManager, Scheduler)
- [ ] 메인 윈도우 시작
- [ ] 프로그램 종료 시 cleanup 처리

---

## 📋 Phase 2: 제어 기능 (Control Features)

### 2.1 인원 관리
- [ ] 실시간 학생 수 변경 기능
- [ ] 텍스트 입력 시 즉시 적용
- [ ] ▲ 버튼 (+1)
- [ ] ▼ 버튼 (-1)
- [ ] 기준 인원 자동 재계산 (학생 수 + 1)
- [ ] 입력값 검증 (1~100)

### 2.2 캡처 모드 (정확/유연)
- [ ] 정확 모드 로직 (감지 인원 == 기준 인원)
- [ ] 유연 모드 로직 (감지 인원 >= 기준 인원 × 0.9)
- [ ] 모드 전환 시 즉시 적용
- [ ] 현재 모드 표시

### 2.3 건너뛰기 기능
- [ ] `MainWindow.on_skip_button()` 구현
- [ ] 해당 교시 자동 감지 중단
- [ ] 상태 변경 (🔍 감지중 → ⏭️ 건너뛰기)
- [ ] 건너뛴 교시 로그 기록

### 2.4 재시도 기능
- [ ] `MainWindow.on_retry_button()` 구현
- [ ] 캡처 시간대 확인
- [ ] 시간대 내: 즉시 재시도 + 덮어쓰기
- [ ] 시간대 종료 후: 즉시 재시도 + _수정.png
- [ ] 상태 초기화 (대기중 → 감지 시작)
- [ ] 재시도 로그 기록

### 2.5 CSV 로깅
- [ ] `features/logger.py` 생성
- [ ] `CSVLogger` 클래스 구현
- [ ] `__init__()`: 로그 파일 경로 설정
- [ ] `log_event()`: 이벤트 기록
- [ ] `_ensure_log_file()`: 로그 파일 생성 (헤더 포함)
- [ ] CSV 구조 정의 (날짜, 시간, 항목, 상태, 감지인원, 기준인원, 파일명, 비고)
- [ ] UTF-8-BOM 인코딩 (Excel 호환)
- [ ] 모든 주요 이벤트 로그 기록
- [ ] 캡처 시작
- [ ] 얼굴 감지 (실패/성공)
- [ ] 파일 저장
- [ ] 건너뛰기
- [ ] 재시도

---

## 📋 Phase 3: 추가 기능 (Additional Features)

### 3.1 설정 저장/로드
- [ ] `utils/config.py` 생성
- [ ] `Config` 클래스 구현
- [ ] `load()`: 설정 파일 읽기
- [ ] `save()`: 설정 파일 쓰기
- [ ] `get()`: 설정 값 조회
- [ ] `set()`: 설정 값 저장
- [ ] config.json 구조 정의
- [ ] 프로그램 시작 시 설정 로드
- [ ] 프로그램 종료 시 설정 저장
- [ ] 설정 파일 없을 시 기본값 사용

### 3.2 저장 경로 변경
- [ ] [📁 저장 경로 설정] 버튼 구현
- [ ] 폴더 선택 다이얼로그
- [ ] 경로 변경 시 폴더 생성 확인
- [ ] 변경된 경로 config.json에 저장

### 3.3 저장 폴더 열기
- [ ] [📂 저장 폴더 열기] 버튼 구현
- [ ] 탐색기로 폴더 열기 (Windows)
- [ ] 폴더 없을 시 에러 처리

### 3.4 모니터 변경
- [ ] [변경] 버튼 구현 (캡처 모니터 옆)
- [ ] 모니터 선택 다이얼로그
- [ ] 변경 시 즉시 적용
- [ ] 변경된 모니터 ID config.json에 저장

### 3.5 GPU/CPU 자동 전환
- [ ] GPU 사용 가능 여부 확인
- [ ] GPU 실패 시 CPU 모드로 자동 전환
- [ ] 전환 시 경고 알림창
- [ ] 현재 사용 중인 모드 로그 기록

---

## 📋 Phase 4: 최적화 및 마무리 (Optimization & Finalization)

### 4.1 성능 최적화
- [ ] FaceDetector 인스턴스 재사용
- [ ] 이미지 처리 후 메모리 해제 (`del image`)
- [ ] 파일 저장 비동기 처리 (선택사항)
- [ ] 성능 프로파일링
- [ ] 화면 캡처 시간 측정 (목표: 0.5초)
- [ ] 얼굴 감지 시간 측정 (목표: 0.5초)
- [ ] 파일 저장 시간 측정 (목표: 0.5초)
- [ ] 총 처리 시간 확인 (목표: 2초 이하)

### 4.2 예외 처리 강화
- [ ] 모든 외부 호출 try-except 처리
- [ ] 커스텀 예외 클래스 정의
- [ ] `ScreenCaptureError`
- [ ] `FaceDetectionError`
- [ ] `GPUNotAvailableError`
- [ ] `FileSaveError`
- [ ] `SchedulerError`
- [ ] 에러 발생 시 로깅 및 알림
- [ ] 복구 가능한 에러는 재시도
- [ ] 치명적 에러는 안전 종료

### 4.3 코드 리팩토링
- [ ] rules.md 준수 확인
- [ ] 파일명/클래스명/변수명 체크
- [ ] Docstring 작성 확인
- [ ] Type Hints 추가 확인
- [ ] 함수 길이 50줄 이하 확인
- [ ] 클래스 길이 500줄 이하 확인
- [ ] Import 순서 정리
- [ ] 중복 코드 제거
- [ ] Magic Number → 상수로 변경
- [ ] 주석 정리 및 보완

### 4.4 테스트
- [ ] 단위 테스트 작성 (선택사항)
- [ ] `tests/test_capture.py`
- [ ] `tests/test_face_detection.py`
- [ ] `tests/test_file_manager.py`
- [ ] `tests/test_scheduler.py`
- [ ] 통합 테스트
- [ ] 전체 교시 캡처 테스트
- [ ] 10시간 안정성 테스트
- [ ] 메모리 누수 확인
- [ ] 예외 상황 테스트
- [ ] 권한 없는 폴더 저장
- [ ] 디스크 공간 부족
- [ ] GPU 사용 불가
- [ ] 모니터 연결 해제
- [ ] Zoom 없는 상태

### 4.5 문서화
- [ ] README.md 작성
- [ ] 프로젝트 소개
- [ ] 시스템 요구사항
- [ ] 설치 방법
- [ ] 사용 방법
- [ ] 트러블슈팅
- [ ] requirements.txt 최종 확인
- [ ] 주석 및 Docstring 최종 검토
- [ ] CHANGELOG.md 작성 (선택사항)

### 4.6 배포 준비
- [ ] GPU 드라이버 설치 가이드 작성
- [ ] CUDA Toolkit 설치 가이드 작성
- [ ] 프로그램 실행 방법 문서화
- [ ] InsightFace 모델 자동 다운로드 확인
- [ ] 초기 설정 가이드 작성
- [ ] 최종 테스트 (실제 환경)

### 4.7 Git 관리
- [ ] 브랜치 전략 적용 (GitHub Flow)
- [ ] feature 브랜치별 개발
- [ ] 커밋 메시지 규칙 준수 (feat:, fix:, docs: 등)
- [ ] main 브랜치 병합
- [ ] 버전 태그 생성 (v0.1.0, v0.2.0 등)

---

## 💡 개발 팁

### 권장 개발 순서 (GUI 우선)
1. **프로젝트 초기 설정** → 환경부터 구축
2. **초기 설정 GUI** → 사용자 입력 받기 (기능 없어도 OK)
3. **메인 GUI** → 레이아웃 확인 (더미 데이터 표시)
4. **모니터 선택 기능** → 실제 모니터 감지
5. **화면 캡처** → GUI에 [테스트 캡처] 버튼 추가하여 즉시 확인
6. **얼굴 감지** → GUI에 [테스트 감지] 버튼 추가하여 즉시 확인
7. **파일 저장** → GUI에 [테스트 저장] 버튼 추가하여 즉시 확인
8. **스케줄링** → 실제 시간대에 자동 캡처 테스트
9. **나머지 기능** → 점진적으로 추가

---

**문서 버전**: 1.1  
**최종 수정일**: 2025-10-24<|MERGE_RESOLUTION|>--- conflicted
+++ resolved
@@ -33,7 +33,6 @@
 - [x] 기본 라이브러리 설치 (InsightFace, mss, Pillow 등)
 
 ### 1.2 초기 설정 GUI
-<<<<<<< HEAD
 - [x] `gui/dialogs.py` 생성
 - [x] `InitDialog` 클래스 구현
 - [x] 모니터 선택 UI (드롭다운)
@@ -42,16 +41,6 @@
 - [x] 출석 학생 수 입력 UI (텍스트 + ▲▼ 버튼)
 - [x] 확인/취소 버튼
 - [x] 입력값 검증 (학생 수 1~100명)
-=======
-- [ ] `gui/dialogs.py` 생성
-- [ ] `InitDialog` 클래스 구현
-- [ ] 모니터 선택 UI (드롭다운)
-- [ ] 저장 경로 선택 UI (폴더 선택 버튼)
-- [ ] 캡처 모드 선택 UI (정확/유연)
-- [ ] 출석 학생 수 입력 UI (텍스트 + ▲▼ 버튼)
-- [ ] 확인/취소 버튼
-- [ ] 입력값 검증 (학생 수 1~100명)
->>>>>>> 1077a536
 - [ ] 초기 설정 결과 반환 (dict)
 
 ### 1.3 메인 GUI
